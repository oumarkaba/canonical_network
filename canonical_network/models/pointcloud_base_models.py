import numpy as np
import torch
import torch.nn as nn
import torch.nn.functional as F
from torch.autograd import Variable
import pytorch_lightning as pl
from pytorch3d.transforms import RotateAxisAngle, Rotate, random_rotations
import torchmetrics.functional as tmf
import wandb

from canonical_network.models.vn_layers import *
from canonical_network.utils import to_categorical

SEGMENTATION_CLASSES = {
    "Earphone": [16, 17, 18],
    "Motorbike": [30, 31, 32, 33, 34, 35],
    "Rocket": [41, 42, 43],
    "Car": [8, 9, 10, 11],
    "Laptop": [28, 29],
    "Cap": [6, 7],
    "Skateboard": [44, 45, 46],
    "Mug": [36, 37],
    "Guitar": [19, 20, 21],
    "Bag": [4, 5],
    "Lamp": [24, 25, 26, 27],
    "Table": [47, 48, 49],
    "Airplane": [0, 1, 2, 3],
    "Pistol": [38, 39, 40],
    "Chair": [12, 13, 14, 15],
    "Knife": [22, 23],
}
SEGMENTATION_LABEL_TO_PART = {} # {0:Airplane, 1:Airplane, ...49:Table}
for cat in SEGMENTATION_CLASSES.keys():
    for label in SEGMENTATION_CLASSES[cat]:
        SEGMENTATION_LABEL_TO_PART[label] = cat


class BasePointcloudModel(pl.LightningModule):
    def __init__(self, hyperparams):
        super().__init__()
        self.num_parts = hyperparams.num_parts
        self.num_classes = hyperparams.num_classes
        self.train_rotation = hyperparams.train_rotation
        self.valid_rotation = hyperparams.valid_rotation
        self.num_points = hyperparams.num_points
        self.learning_rate = hyperparams.learning_rate if hasattr(hyperparams, "learning_rate") else None

        self.dummy_input = torch.zeros(2, 3, self.num_points, device=self.device, dtype=torch.float)
        self.dummy_indices = torch.zeros(2, 1, self.num_classes, device=self.device, dtype=torch.long)

        self.shape_ious = {cat: [] for cat in SEGMENTATION_CLASSES.keys()}

    def get_predictions(self, outputs):
        if type(outputs) == list:
            return torch.cat(outputs, dim=0)
        return outputs

    def training_step(self, batch, batch_idx):
        points, label, targets = batch
        points, label, targets = points.float(), label.long(), targets.long()

        if self.train_rotation == "z":
            trot = RotateAxisAngle(angle=torch.rand(points.shape[0]) * 360, axis="Z", degrees=True, device=self.device)
            points = trot.transform_points(points)
        elif self.train_rotation == "so3":
            trot = Rotate(R=random_rotations(points.shape[0]), device=self.device)
            points = trot.transform_points(points)

        points = points.transpose(2, 1)
        ont_hot_labels = to_categorical(label, self.num_classes).type_as(label)
        outputs = self(points, ont_hot_labels)
        predictions = self.get_predictions(outputs).squeeze()

        loss = self.get_loss(outputs, targets)
        accuracy = tmf.accuracy(predictions.permute(0, 2, 1), targets)

        metrics = {"train/loss": loss, "train/accuracy": accuracy}
        self.log_dict(metrics, on_epoch=True)

        return loss

    def validation_step(self, batch, batch_idx):
        points, label, targets = batch
        points, label, targets = points.float(), label.long(), targets.long()

        if self.valid_rotation == "z":
            trot = RotateAxisAngle(angle=torch.rand(points.shape[0]) * 360, axis="Z", degrees=True, device=self.device)
            points = trot.transform_points(points)
        elif self.valid_rotation == "so3":
            trot = Rotate(R=random_rotations(points.shape[0]), device=self.device)
            points = trot.transform_points(points)

        ont_hot_labels = to_categorical(label, self.num_classes).type_as(label)
        outputs = self(points.transpose(2, 1), ont_hot_labels)
        predictions = self.get_predictions(outputs)

        loss = self.get_loss(outputs, targets)
        accuracy = tmf.accuracy(predictions.permute(0, 2, 1), targets)
        self.update_cat_ious(points, predictions, targets)

        if self.global_step == 0:
            wandb.define_metric("valid/loss", summary="min")
            wandb.define_metric("valid/accuracy", summary="max")

        metrics = {"valid/loss": loss, "valid/accuracy": accuracy}
        self.log_dict(metrics, prog_bar=True)
        return outputs

    def configure_optimizers(self):
        optimizer = torch.optim.Adam(self.parameters(), lr=self.learning_rate, weight_decay=1e-4)
        scheduler = torch.optim.lr_scheduler.ReduceLROnPlateau(
            optimizer, patience=20, factor=0.5, min_lr=1e-6, mode="max"
        )
        return {"optimizer": optimizer, "lr_scheduler": scheduler, "monitor": "valid/mean_ious"}

    def validation_epoch_end(self, validation_step_outputs):
        scheduler = self.lr_schedulers()
        self.log("lr", scheduler.optimizer.param_groups[0]["lr"])

        if self.global_step == 0:
            wandb.define_metric("valid/mean_ious", summary="max")
        
        mean_ious = self.get_mean_ious()
        self.log_dict({"valid/mean_ious": mean_ious}, prog_bar=True)
        self.shape_ious = {cat: [] for cat in SEGMENTATION_CLASSES.keys()}

        predictions = self.get_predictions(validation_step_outputs)
        if self.current_epoch == 0:
            model_filename = f"canonical_network/results/shapenet/onnx_models/{self.model}_{wandb.run.name}_{str(self.global_step)}.onnx"
            if self.model == "pointnet":
                torch.onnx.export(self, (self.dummy_input.to(self.device), self.dummy_indices.to(self.device)), model_filename, opset_version=15)
            wandb.save(model_filename)

        self.logger.experiment.log(
            {
                "valid/logits": wandb.Histogram(predictions.to("cpu")),
                "global_step": self.global_step,
            }
        )

    def get_loss(self, outputs, targets):
        predictions = self.get_predictions(outputs).squeeze()
        return F.nll_loss(predictions.permute(0, 2, 1), targets)

    def update_cat_ious(self, points, predictions, targets):
        cur_batch_size, NUM_POINT, _ = points.size()

        cur_pred_val = predictions.cpu().data.numpy()
        cur_pred_val_logits = cur_pred_val
        cur_pred_val = np.zeros((cur_batch_size, NUM_POINT)).astype(np.int32)
        targets = targets.cpu().data.numpy()
        for i in range(cur_batch_size):
            cat = SEGMENTATION_LABEL_TO_PART[targets[i, 0]]
            logits = cur_pred_val_logits[i, :, :]
            cur_pred_val[i, :] = np.argmax(logits[:, SEGMENTATION_CLASSES[cat]], 1) + SEGMENTATION_CLASSES[cat][0]

        for i in range(cur_batch_size):
            segp = cur_pred_val[i, :]
            segl = targets[i, :]
            cat = SEGMENTATION_LABEL_TO_PART[segl[0]]
            part_ious = [0.0 for _ in range(len(SEGMENTATION_CLASSES[cat]))]
            for l in SEGMENTATION_CLASSES[cat]:
                if (np.sum(segl == l) == 0) and (np.sum(segp == l) == 0):  # part is not present, no prediction as well
                    part_ious[l - SEGMENTATION_CLASSES[cat][0]] = 1.0
                else:
                    part_ious[l - SEGMENTATION_CLASSES[cat][0]] = np.sum((segl == l) & (segp == l)) / float(
                        np.sum((segl == l) | (segp == l))
                    )
            self.shape_ious[cat].append(np.mean(part_ious))

    def get_mean_ious(self):
        all_shape_ious = []
        for cat in self.shape_ious.keys():
            for iou in self.shape_ious[cat]:
                all_shape_ious.append(iou)
            self.shape_ious[cat] = np.mean(self.shape_ious[cat])
        mean_shape_ious = np.mean(list(self.shape_ious.values()))
        return mean_shape_ious


class Pointnet(BasePointcloudModel):
    def __init__(self, hyperparams):
        super(Pointnet, self).__init__(hyperparams)
        self.model = "pointnet"
        self.num_parts = hyperparams.num_parts
        self.normal_channel = hyperparams.normal_channel
        self.regularization_transform = hyperparams.regularization_transform

        if self.normal_channel:
            channel = 6
        else:
            channel = 3

        self.stn = STN3d(channel) if self.regularization_transform else None
        self.conv1 = torch.nn.Conv1d(channel, 64, 1)
        self.conv2 = torch.nn.Conv1d(64, 128, 1)
        self.conv3 = torch.nn.Conv1d(128, 128, 1)
        self.conv4 = torch.nn.Conv1d(128, 512, 1)
        self.conv5 = torch.nn.Conv1d(512, 2048, 1)
        self.bn1 = nn.BatchNorm1d(64)
        self.bn2 = nn.BatchNorm1d(128)
        self.bn3 = nn.BatchNorm1d(128)
        self.bn4 = nn.BatchNorm1d(512)
        self.bn5 = nn.BatchNorm1d(2048)
        self.fstn = STNkd(k=128) if self.regularization_transform else None
        self.convs1 = torch.nn.Conv1d(4944, 256, 1)
        self.convs2 = torch.nn.Conv1d(256, 256, 1)
        self.convs3 = torch.nn.Conv1d(256, 128, 1)
        self.convs4 = torch.nn.Conv1d(128, self.num_parts, 1)
        self.bns1 = nn.BatchNorm1d(256)
        self.bns2 = nn.BatchNorm1d(256)
        self.bns3 = nn.BatchNorm1d(128)

    def forward(self, point_cloud, label):
        B, D, N = point_cloud.size()
        if self.regularization_transform:
            trans = self.stn(point_cloud)
            point_cloud = point_cloud.transpose(2, 1)
            if D > 3:
                point_cloud, feature = point_cloud.split(3, dim=2)
            point_cloud = torch.bmm(point_cloud, trans)
            if D > 3:
                point_cloud = torch.cat([point_cloud, feature], dim=2)
            point_cloud = point_cloud.transpose(2, 1)

        out1 = F.relu(self.bn1(self.conv1(point_cloud)))
        out2 = F.relu(self.bn2(self.conv2(out1)))
        out3 = F.relu(self.bn3(self.conv3(out2)))

        if self.regularization_transform:
            trans_feat = self.fstn(out3)
            x = out3.transpose(2, 1)
            net_transformed = torch.bmm(x, trans_feat)
            net_transformed = net_transformed.transpose(2, 1)
        else:
            net_transformed = out3
            trans_feat = None

        out4 = F.relu(self.bn4(self.conv4(net_transformed)))
        out5 = self.bn5(self.conv5(out4))
        out_max = torch.max(out5, 2, keepdim=True)[0]
        out_max = out_max.view(-1, 2048)

        out_max = torch.cat([out_max, label.squeeze(1)], 1)
        expand = out_max.view(-1, 2048 + 16, 1).repeat(1, 1, N)
        concat = torch.cat([expand, out1, out2, out3, out4, out5], 1)
        net = F.relu(self.bns1(self.convs1(concat)))
        net = F.relu(self.bns2(self.convs2(net)))
        net = F.relu(self.bns3(self.convs3(net)))
        net = self.convs4(net)
        net = net.transpose(2, 1).contiguous()
        net = F.log_softmax(net.view(-1, self.num_parts), dim=-1)
        net = net.view(B, N, self.num_parts)  # [B, N, 50]

        return net, trans_feat

    def get_predictions(self, outputs):
        if type(outputs) == list:
            outputs = list(zip(*outputs))
            return torch.cat(outputs[0], dim=0)
        return outputs[0]

    def get_loss(self, outputs, targets):
        predictions = outputs[0].permute(0, 2, 1)
        transformation_matrix = outputs[1]

        transformation_loss = (
            self.regularization_transform * self.feature_transform_reguliarzer(transformation_matrix)
            if self.regularization_transform
            else 0
        )
        total_loss = F.nll_loss(predictions, targets) + transformation_loss

        return total_loss

    def feature_transform_reguliarzer(self, trans):
        d = trans.size()[1]
        I = torch.eye(d)[None, :, :]
        if trans.is_cuda:
            I = I.cuda()
        loss = torch.mean(torch.norm(torch.bmm(trans, trans.transpose(2, 1) - I), dim=(1, 2)))
        return loss

class DGCNN(BasePointcloudModel):
    def __init__(self, hyperparams):
        super(DGCNN, self).__init__(hyperparams)
        self.model = "DGCNN"
        self.num_parts = hyperparams.num_parts
        self.normal_channel = hyperparams.normal_channel
        self.regularization_transform = hyperparams.regularization_transform
        self.n_knn = hyperparams.n_knn
        
        self.bn1 = nn.BatchNorm2d(64)
        self.bn2 = nn.BatchNorm2d(64)
        self.bn3 = nn.BatchNorm2d(64)
        self.bn4 = nn.BatchNorm2d(64)
        self.bn5 = nn.BatchNorm2d(64)
        self.bn6 = nn.BatchNorm1d(1024)
        self.bn7 = nn.BatchNorm1d(64)
        self.bn8 = nn.BatchNorm1d(256)
        self.bn9 = nn.BatchNorm1d(256)
        self.bn10 = nn.BatchNorm1d(128)

        self.conv1 = nn.Sequential(nn.Conv2d(6, 64, kernel_size=1, bias=False),
                                   self.bn1,
                                   nn.LeakyReLU(negative_slope=0.2))
        self.conv2 = nn.Sequential(nn.Conv2d(64, 64, kernel_size=1, bias=False),
                                   self.bn2,
                                   nn.LeakyReLU(negative_slope=0.2))
        self.conv3 = nn.Sequential(nn.Conv2d(64*2, 64, kernel_size=1, bias=False),
                                   self.bn3,
                                   nn.LeakyReLU(negative_slope=0.2))
        self.conv4 = nn.Sequential(nn.Conv2d(64, 64, kernel_size=1, bias=False),
                                   self.bn4,
                                   nn.LeakyReLU(negative_slope=0.2))
        self.conv5 = nn.Sequential(nn.Conv2d(64*2, 64, kernel_size=1, bias=False),
                                   self.bn5,
                                   nn.LeakyReLU(negative_slope=0.2))
        self.conv6 = nn.Sequential(nn.Conv1d(192, 1024, kernel_size=1, bias=False),
                                   self.bn6,
                                   nn.LeakyReLU(negative_slope=0.2))
        self.conv7 = nn.Sequential(nn.Conv1d(16, 64, kernel_size=1, bias=False),
                                   self.bn7,
                                   nn.LeakyReLU(negative_slope=0.2))
        self.conv8 = nn.Sequential(nn.Conv1d(1280, 256, kernel_size=1, bias=False),
                                   self.bn8,
                                   nn.LeakyReLU(negative_slope=0.2))
        self.dp1 = nn.Dropout(p=0.5)
        self.conv9 = nn.Sequential(nn.Conv1d(256, 256, kernel_size=1, bias=False),
                                   self.bn9,
                                   nn.LeakyReLU(negative_slope=0.2))
        self.dp2 = nn.Dropout(p=0.5)
        self.conv10 = nn.Sequential(nn.Conv1d(256, 128, kernel_size=1, bias=False),
                                   self.bn10,
                                   nn.LeakyReLU(negative_slope=0.2))
        self.conv11 = nn.Conv1d(128, self.num_parts, kernel_size=1, bias=False)
        

    def forward(self, x, l):
        B, D, N = x.size()
        batch_size = x.size(0)
        num_points = x.size(2)

        x = get_graph_feature(x, k=self.n_knn)
        x = self.conv1(x)
        x = self.conv2(x)
        x1 = x.max(dim=-1, keepdim=False)[0]

        x = get_graph_feature(x1, k=self.n_knn)
        x = self.conv3(x)
        x = self.conv4(x)
        x2 = x.max(dim=-1, keepdim=False)[0]

        x = get_graph_feature(x2, k=self.n_knn)
        x = self.conv5(x)
        x3 = x.max(dim=-1, keepdim=False)[0]

        x = torch.cat((x1, x2, x3), dim=1)

        x = self.conv6(x)
        x = x.max(dim=-1, keepdim=True)[0]

        l = l.view(batch_size, -1, 1).type_as(x)
        l = self.conv7(l)

        x = torch.cat((x, l), dim=1)
        x = x.repeat(1, 1, num_points)

        x = torch.cat((x, x1, x2, x3), dim=1)

        x = self.conv8(x)
        x = self.dp1(x)
        x = self.conv9(x)
        x = self.dp2(x)
        x = self.conv10(x)
        x = self.conv11(x)

<<<<<<< HEAD
        x = x.transpose(1, 2).contiguous()

        net = F.log_softmax(x.view(-1, self.num_parts), dim=-1)
        net = net.view(B, N, self.num_parts)  # [B, N, 50]
=======
        x = F.log_softmax()
>>>>>>> d57b9ce6
        
        trans_feat = None
        return net, trans_feat


    def get_predictions(self, outputs):
        if type(outputs) == list:
            outputs = list(zip(*outputs))
            return torch.cat(outputs, dim=0)
        return outputs[0]


class VNPointnet(BasePointcloudModel):
    def __init__(self, hyperparams):
        super(VNPointnet, self).__init__(hyperparams)
        self.model = "vn_pointnet"
        self.n_knn = hyperparams.n_knn
        self.normal_channel = hyperparams.normal_channel
        self.num_parts = hyperparams.num_parts
        self.pooling = hyperparams.pooling
        if self.normal_channel:
            channel = 6
        else:
            channel = 3

        self.conv_pos = VNLinearLeakyReLU(3, 64 // 3, dim=5, negative_slope=0.0)
        self.conv1 = VNLinearLeakyReLU(64 // 3, 64 // 3, dim=4, negative_slope=0.0)
        self.conv2 = VNLinearLeakyReLU(64 // 3, 128 // 3, dim=4, negative_slope=0.0)
        self.conv3 = VNLinearLeakyReLU(128 // 3, 128 // 3, dim=4, negative_slope=0.0)
        self.conv4 = VNLinearLeakyReLU(128 // 3 * 2, 512 // 3, dim=4, negative_slope=0.0)

        self.conv5 = VNLinear(512 // 3, 2048 // 3)
        self.bn5 = VNBatchNorm(2048 // 3, dim=4)

        self.std_feature = VNStdFeature(2048 // 3 * 2, dim=4, normalize_frame=False, negative_slope=0.0)

        if self.pooling == "max":
            self.pool = VNMaxPool(64 // 3)
        elif self.pooling == "mean":
            self.pool = mean_pool

        self.fstn = VNSTNkd(hyperparams, d=128 // 3)

        self.convs1 = torch.nn.Conv1d(9025, 256, 1)
        self.convs2 = torch.nn.Conv1d(256, 256, 1)
        self.convs3 = torch.nn.Conv1d(256, 128, 1)
        self.convs4 = torch.nn.Conv1d(128, self.num_parts, 1)
        self.bns1 = nn.BatchNorm1d(256)
        self.bns2 = nn.BatchNorm1d(256)
        self.bns3 = nn.BatchNorm1d(128)

    def forward(self, point_cloud, label):
        B, D, N = point_cloud.size()

        point_cloud = point_cloud.unsqueeze(1)
        feat = get_graph_feature_cross(point_cloud, k=self.n_knn)
        point_cloud = self.conv_pos(feat)
        point_cloud = self.pool(point_cloud)

        out1 = self.conv1(point_cloud)
        out2 = self.conv2(out1)
        out3 = self.conv3(out2)

        net_global = self.fstn(out3).unsqueeze(-1).repeat(1, 1, 1, N)
        net_transformed = torch.cat((out3, net_global), 1)

        out4 = self.conv4(net_transformed)
        out5 = self.bn5(self.conv5(out4))

        out5_mean = out5.mean(dim=-1, keepdim=True).expand(out5.size())
        out5 = torch.cat((out5, out5_mean), 1)
        out5, trans = self.std_feature(out5)
        out5 = out5.view(B, -1, N)

        out_max = torch.max(out5, -1, keepdim=False)[0]

        out_max = torch.cat([out_max, label.squeeze(1)], 1)
        expand = out_max.view(-1, 2048 // 3 * 6 + 16, 1).repeat(1, 1, N)

        out1234 = torch.cat((out1, out2, out3, out4), dim=1)
        out1234 = torch.einsum("bijm,bjkm->bikm", out1234, trans).view(B, -1, N)

        concat = torch.cat([expand, out1234, out5], 1)

        net = F.relu(self.bns1(self.convs1(concat)))
        net = F.relu(self.bns2(self.convs2(net)))
        net = F.relu(self.bns3(self.convs3(net)))
        net = self.convs4(net)
        net = net.transpose(2, 1).contiguous()
        net = F.log_softmax(net.view(-1, self.num_parts), dim=-1)
        net = net.view(B, N, self.num_parts)  # [B, N, 50]

        return net


class VNPointnetSmall(pl.LightningModule):
    def __init__(self, hyperparams):
        super(VNPointnetSmall, self).__init__()
        self.model = "vn_pointnet"
        self.n_knn = hyperparams.n_knn
        self.normal_channel = hyperparams.normal_channel
        self.num_parts = hyperparams.num_parts
        self.num_classes = hyperparams.num_classes
        self.pooling = hyperparams.pooling
        if self.normal_channel:
            channel = 6
        else:
            channel = 3

        self.conv_pos = VNLinearLeakyReLU(3, 64 // 3, dim=5, negative_slope=0.0)
        self.conv1 = VNLinearLeakyReLU(64 // 3, 64 // 3, dim=4, negative_slope=0.0)
        self.conv2 = VNLinearLeakyReLU(64 // 3, 128 // 3, dim=4, negative_slope=0.0)
        self.conv4 = VNLinearLeakyReLU(128 // 3 * 2, 256 // 3, dim=4, negative_slope=0.0)

        self.conv5 = VNLinearLeakyReLU(256 // 3, 256 // 3, dim=4, negative_slope=0.0)
        self.bn5 = VNBatchNorm(256 // 3, dim=4)

        self.conv6 = VNBilinear(256 // 3, self.num_classes, 12 // 3)

        if self.pooling == "max":
            self.pool = VNMaxPool(64 // 3)
        elif self.pooling == "mean":
            self.pool = mean_pool

        self.fstn = VNSTNkd(hyperparams, d=128 // 3)

    def forward(self, point_cloud, labels):
        B, D, N = point_cloud.size()

        point_cloud = point_cloud.unsqueeze(1)
        feat = get_graph_feature_cross(point_cloud, k=self.n_knn)
        point_cloud = self.conv_pos(feat)
        point_cloud = self.pool(point_cloud)

        out1 = self.conv1(point_cloud)
        out2 = self.conv2(out1)

        net_global = self.fstn(out2).unsqueeze(-1).repeat(1, 1, 1, N)
        net_transformed = torch.cat((out2, net_global), 1)

        out4 = self.conv4(net_transformed)
        out5 = self.bn5(self.conv5(out4))

        out5_mean = out5.mean(dim=-1, keepdim=False)

        out = self.conv6(out5_mean, labels)

        return out


class STN3d(pl.LightningModule):
    def __init__(self, channel):
        super(STN3d, self).__init__()
        self.conv1 = torch.nn.Conv1d(channel, 64, 1)
        self.conv2 = torch.nn.Conv1d(64, 128, 1)
        self.conv3 = torch.nn.Conv1d(128, 1024, 1)
        self.fc1 = nn.Linear(1024, 512)
        self.fc2 = nn.Linear(512, 256)
        self.fc3 = nn.Linear(256, 9)
        self.relu = nn.ReLU()

        self.bn1 = nn.BatchNorm1d(64)
        self.bn2 = nn.BatchNorm1d(128)
        self.bn3 = nn.BatchNorm1d(1024)
        self.bn4 = nn.BatchNorm1d(512)
        self.bn5 = nn.BatchNorm1d(256)

    def forward(self, x):
        batchsize = x.size()[0]
        x = F.relu(self.bn1(self.conv1(x)))
        x = F.relu(self.bn2(self.conv2(x)))
        x = F.relu(self.bn3(self.conv3(x)))
        x = torch.max(x, 2, keepdim=True)[0]
        x = x.view(-1, 1024)

        x = F.relu(self.bn4(self.fc1(x)))
        x = F.relu(self.bn5(self.fc2(x)))
        x = self.fc3(x)

        iden = (
            Variable(torch.from_numpy(np.array([1, 0, 0, 0, 1, 0, 0, 0, 1]).astype(np.float32)))
            .view(1, 9)
            .repeat(batchsize, 1)
        )
        if x.is_cuda:
            iden = iden.cuda()
        x = x + iden
        x = x.view(-1, 3, 3)
        return x


class STNkd(pl.LightningModule):
    def __init__(self, k=64):
        super(STNkd, self).__init__()
        self.conv1 = torch.nn.Conv1d(k, 64, 1)
        self.conv2 = torch.nn.Conv1d(64, 128, 1)
        self.conv3 = torch.nn.Conv1d(128, 1024, 1)
        self.fc1 = nn.Linear(1024, 512)
        self.fc2 = nn.Linear(512, 256)
        self.fc3 = nn.Linear(256, k * k)
        self.relu = nn.ReLU()

        self.bn1 = nn.BatchNorm1d(64)
        self.bn2 = nn.BatchNorm1d(128)
        self.bn3 = nn.BatchNorm1d(1024)
        self.bn4 = nn.BatchNorm1d(512)
        self.bn5 = nn.BatchNorm1d(256)

        self.k = k

    def forward(self, x):
        batchsize = x.size()[0]
        x = F.relu(self.bn1(self.conv1(x)))
        x = F.relu(self.bn2(self.conv2(x)))
        x = F.relu(self.bn3(self.conv3(x)))
        x = torch.max(x, 2, keepdim=True)[0]
        x = x.view(-1, 1024)

        x = F.relu(self.bn4(self.fc1(x)))
        x = F.relu(self.bn5(self.fc2(x)))
        x = self.fc3(x)

        iden = (
            Variable(torch.from_numpy(np.eye(self.k).flatten().astype(np.float32)))
            .view(1, self.k * self.k)
            .repeat(batchsize, 1)
        )
        if x.is_cuda:
            iden = iden.cuda()
        x = x + iden
        x = x.view(-1, self.k, self.k)
        return x


class VNSTNkd(pl.LightningModule):
    def __init__(self, hyperparams, d):
        super(VNSTNkd, self).__init__()
        self.conv1 = VNLinearLeakyReLU(d, 64 // 3, dim=4, negative_slope=0.0)
        self.conv2 = VNLinearLeakyReLU(64 // 3, 128 // 3, dim=4, negative_slope=0.0)
        self.conv3 = VNLinearLeakyReLU(128 // 3, 1024 // 3, dim=4, negative_slope=0.0)

        self.fc1 = VNLinearLeakyReLU(1024 // 3, 512 // 3, dim=3, negative_slope=0.0)
        self.fc2 = VNLinearLeakyReLU(512 // 3, 256 // 3, dim=3, negative_slope=0.0)

        if hyperparams.pooling == "max":
            self.pool = VNMaxPool(1024 // 3)
        elif hyperparams.pooling == "mean":
            self.pool = mean_pool

        self.fc3 = VNLinear(256 // 3, d)

    def forward(self, x):
        batchsize = x.size()[0]
        x = self.conv1(x)
        x = self.conv2(x)
        x = self.conv3(x)
        x = self.pool(x)

        x = self.fc1(x)
        x = self.fc2(x)
        x = self.fc3(x)

        return x


def knn(x, k):
    inner = -2 * torch.matmul(x.transpose(2, 1), x)
    xx = torch.sum(x ** 2, dim=1, keepdim=True)
    pairwise_distance = -xx - inner - xx.transpose(2, 1)

    idx = pairwise_distance.topk(k=k, dim=-1)[1]  # (batch_size, num_points, k)
    return idx


def get_graph_feature(x, k=20, idx=None, x_coord=None):
    batch_size = x.size(0)
    num_points = x.size(2)
    x = x.view(batch_size, -1, num_points)
    if idx is None:
        if x_coord is None: # dynamic knn graph
            idx = knn(x, k=k)
        else:          # fixed knn graph with input point coordinates
            idx = knn(x_coord, k=k)

    idx_base = torch.arange(0, batch_size).type_as(idx).view(-1, 1, 1) * num_points

    idx = idx + idx_base

    idx = idx.view(-1)
 
    _, num_dims, _ = x.size()

    x = x.transpose(2, 1).contiguous()   # (batch_size, num_points, num_dims)  -> (batch_size*num_points, num_dims) #   batch_size * num_points * k + range(0, batch_size*num_points)
    feature = x.view(batch_size*num_points, -1)[idx, :]
    feature = feature.view(batch_size, num_points, k, num_dims) 
    x = x.view(batch_size, num_points, 1, num_dims).repeat(1, 1, k, 1)
    
    feature = torch.cat((feature-x, x), dim=3).permute(0, 3, 1, 2).contiguous()
  
    return feature

def get_graph_feature_cross(x, k=20, idx=None):
    batch_size = x.size(0)
    num_points = x.size(3)
    x = x.view(batch_size, -1, num_points)
    if idx is None:
        idx = knn(x, k=k)

    idx_base = torch.arange(0, batch_size).type_as(idx).view(-1, 1, 1) * num_points

    idx = idx + idx_base

    idx = idx.view(-1)

    _, num_dims, _ = x.size()
    num_dims = num_dims // 3

    x = x.transpose(2, 1).contiguous()
    feature = x.view(batch_size * num_points, -1)[idx, :]
    feature = feature.view(batch_size, num_points, k, num_dims, 3)
    x = x.view(batch_size, num_points, 1, num_dims, 3).repeat(1, 1, k, 1, 1)
    cross = torch.cross(feature, x, dim=-1)

    feature = torch.cat((feature - x, x, cross), dim=3).permute(0, 3, 4, 1, 2).contiguous()

    return feature<|MERGE_RESOLUTION|>--- conflicted
+++ resolved
@@ -375,14 +375,10 @@
         x = self.conv10(x)
         x = self.conv11(x)
 
-<<<<<<< HEAD
         x = x.transpose(1, 2).contiguous()
 
         net = F.log_softmax(x.view(-1, self.num_parts), dim=-1)
         net = net.view(B, N, self.num_parts)  # [B, N, 50]
-=======
-        x = F.log_softmax()
->>>>>>> d57b9ce6
         
         trans_feat = None
         return net, trans_feat
