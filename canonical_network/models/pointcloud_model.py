--- conflicted
+++ resolved
@@ -132,10 +132,6 @@
 
     def forward(self, point_cloud, label):
         rotation_matrix, translation_vectors = self.canon_function(point_cloud, label)
-<<<<<<< HEAD
-        rotation_matrix_det = torch.linalg.det(rotation_matrix)
-=======
->>>>>>> d57b9ce6
         rotation_matrix_inverse = rotation_matrix.transpose(1,2)
 
         # not applying translations
