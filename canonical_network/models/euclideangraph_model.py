--- conflicted
+++ resolved
@@ -24,13 +24,10 @@
     "canon_layer_pooling": "mean",
     "canon_final_pooling": "mean",
     "canon_nonlinearity": "relu",
-<<<<<<< HEAD
     "canon_feature": "pva",
     "canon_translation": False,
-=======
     "canon_angular_feature": 0,
     "canon_dropout": 0.25,
->>>>>>> 11e8dda3
 }
 
 
@@ -43,12 +40,9 @@
         self.layer_pooling = hyperparams.canon_layer_pooling
         self.final_pooling = hyperparams.canon_final_pooling
         self.nonlinearity = hyperparams.canon_nonlinearity
-<<<<<<< HEAD
         self.canon_feature = hyperparams.canon_feature
-=======
         self.angular_feature = hyperparams.canon_angular_feature
         self.dropout = hyperparams.canon_dropout
->>>>>>> 11e8dda3
         self.batch_size = hyperparams.batch_size
         self.canon_translation = hyperparams.canon_translation
 
@@ -60,13 +54,10 @@
             "out_dim": 4,
             "batch_size": self.batch_size,
             "nonlinearity": self.nonlinearity,
-<<<<<<< HEAD
             "canon_feature": self.canon_feature,
-            "canon_translation": self.canon_translation
-=======
+            "canon_translation": self.canon_translation,
             "angular_feature": self.angular_feature,
             "dropout": self.dropout,
->>>>>>> 11e8dda3
         }
 
         self.model = {
