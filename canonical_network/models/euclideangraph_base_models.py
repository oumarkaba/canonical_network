--- conflicted
+++ resolved
@@ -192,13 +192,10 @@
         self.angular_feature = hyperparams.angular_feature
         self.dropout = hyperparams.dropout
         self.out_dim = hyperparams.out_dim
-<<<<<<< HEAD
         self.in_dim = len(self.canon_feature)
         self.first_set_layer = VNDeepSetLayer(self.in_dim, self.hidden_dim, self.nonlinearity, self.layer_pooling, False)
-=======
         self.in_dim = 4 if self.angular_feature else 3
         self.first_set_layer = VNDeepSetLayer(self.in_dim, self.hidden_dim, self.nonlinearity, self.layer_pooling, False, dropout=self.dropout)
->>>>>>> 28220cdb
         self.set_layers = SequentialMultiple(
             *[VNDeepSetLayer(self.hidden_dim, self.hidden_dim, self.nonlinearity, self.layer_pooling, dropout=self.dropout) for i in range(self.num_layers - 1)]
         )
