import torch
from torch.utils.data import DataLoader
import pytorch_lightning as pl
from pytorch_lightning.loggers import WandbLogger
from pytorch_lightning.callbacks import ModelCheckpoint, EarlyStopping
import wandb

import canonical_network.utils as utils
from canonical_network.prepare.digits_data import DigitsDataModule
from canonical_network.models.set_model import SET_HYPERPARAMS, SetModel
from canonical_network.models.set_base_models import DeepSets, Transformer, Permutation

<<<<<<< HEAD
HYPERPARAMS = {
    "model": "permutation",
    "batch_size": 64,
    "dryrun": False,
    "num_epochs": 500,
    "num_workers": 0,
    "auto_tune": False,
    "seed": 0,
}
=======
HYPERPARAMS = {"model": "set_model","batch_size": 64, "dryrun": True, "num_epochs": 500, "num_workers":0, "checkpoint": False, "auto_tune":False, "seed": 0}
>>>>>>> b9016e1e

def train_digits():
    hyperparams = HYPERPARAMS | SET_HYPERPARAMS
    wandb.login()
    wandb.init(config=hyperparams, project="canonical_network-digits")
    wandb_logger = WandbLogger(project="canonical_network-digits")

    hyperparams = wandb.config
    set_hypeyparams = hyperparams

    pl.seed_everything(set_hypeyparams.seed)

    set_data = DigitsDataModule(set_hypeyparams)

    checkpoint_callback = ModelCheckpoint(dirpath="canonical_network/results/digits/model_saves", filename= set_hypeyparams.model + "_" + wandb.run.name + "_{epoch}_{valid/f1_score:.3f}", monitor="valid/f1_score", mode="max")
    early_stop_metric_callback = EarlyStopping(monitor="valid/f1_score", min_delta=0.0, patience=500, verbose=True, mode="max")
    early_stop_lr_callback = EarlyStopping(monitor="lr", min_delta=0.0, patience=10000, verbose=True, mode="min", stopping_threshold=1.1e-6)
    callbacks = [checkpoint_callback, early_stop_lr_callback, early_stop_metric_callback] if set_hypeyparams.checkpoint else [early_stop_lr_callback, early_stop_metric_callback]

    model = {
        "set_model": lambda: SetModel(set_hypeyparams),
        "deepsets": lambda: DeepSets(set_hypeyparams),
        "transformer": lambda: Transformer(set_hypeyparams),
        "permutation": lambda: Permutation(set_hypeyparams),
    }[set_hypeyparams.model]()

    # accel = 'cpu' if set_hypeyparams.model != 'transformer' else 'auto'
    accel = 'cpu'

    if set_hypeyparams.auto_tune:
        trainer = pl.Trainer(fast_dev_run=set_hypeyparams.dryrun, max_epochs=set_hypeyparams.num_epochs, accelerator=accel, auto_scale_batch_size=True, auto_lr_find=True, logger=wandb_logger, callbacks=callbacks, deterministic=False)
        trainer.tune(model, datamodule=set_data)
    elif set_hypeyparams.dryrun:
        trainer = pl.Trainer(fast_dev_run=set_hypeyparams.dryrun, max_epochs=set_hypeyparams.num_epochs, accelerator=accel, limit_train_batches=2, limit_val_batches=2, logger=wandb_logger, callbacks=callbacks, deterministic=False)
    else:
        trainer = pl.Trainer(fast_dev_run=set_hypeyparams.dryrun, max_epochs=set_hypeyparams.num_epochs, accelerator=accel, logger=wandb_logger, callbacks=callbacks, deterministic=False)

    trainer.fit(model, datamodule=set_data)


def main():
    train_digits()

if __name__ == "__main__":
    main()<|MERGE_RESOLUTION|>--- conflicted
+++ resolved
@@ -10,19 +10,7 @@
 from canonical_network.models.set_model import SET_HYPERPARAMS, SetModel
 from canonical_network.models.set_base_models import DeepSets, Transformer, Permutation
 
-<<<<<<< HEAD
-HYPERPARAMS = {
-    "model": "permutation",
-    "batch_size": 64,
-    "dryrun": False,
-    "num_epochs": 500,
-    "num_workers": 0,
-    "auto_tune": False,
-    "seed": 0,
-}
-=======
 HYPERPARAMS = {"model": "set_model","batch_size": 64, "dryrun": True, "num_epochs": 500, "num_workers":0, "checkpoint": False, "auto_tune":False, "seed": 0}
->>>>>>> b9016e1e
 
 def train_digits():
     hyperparams = HYPERPARAMS | SET_HYPERPARAMS
