--- conflicted
+++ resolved
@@ -8,7 +8,7 @@
 from canonical_network.models.pointcloud_models import Pointnet, VNPointnet, DGCNN, EquivariantPointcloudModel
 import torch
 
-<<<<<<< HEAD
+
 def get_hyperparams():
     parser = ArgumentParser()
     parser.add_argument("--model", type=str, default="equivariant_pointcloud_model",
@@ -36,15 +36,6 @@
     parser.add_argument('--optimizer', type=str, default='Adam', help='Adam or SGD or SGD_built_in [default: SGD]')
     parser.add_argument("--pooling", type=str, default="mean",
                         help="pooling ")
-=======
-HYPERPARAMS = {"model": "pointcloud_model", "canon_model_type": "vn_pointnet", "pred_model_type": "DGCNN", "batch_size": 4, "dryrun": True, "use_wandb": False, "checkpoint": False, "num_epochs": 500, "num_workers":0, "auto_tune":False, "seed": 0, "num_parts": 50, "num_classes": 16}
-
-def train_pointnet():
-    hyperparams = HYPERPARAMS | SHAPENET_HYPERPARAMS
-    wandb.login()
-    wandb.init(config=hyperparams, entity="symmetry_group", project="canonical_network-shapenet")
-    wandb_logger = WandbLogger(project="canonical_network-shapenet")
->>>>>>> 30052d3c
 
     # File handling specific arguments
     parser.add_argument("--dataset", type=str, default="shapenet", help="dataset to train on")
@@ -93,19 +84,12 @@
 
     shapenet_data = ShapenetPartDataModule(shapenet_hypeyparams)
 
-<<<<<<< HEAD
     if hyperparams.model is not "equivariant_pointcloud_model":
         checkpoint_name = f"{hyperparams.model}_seed_{hyperparams.seed}"
     else:
         checkpoint_name = f"{hyperparams.model}_" \
                         f"canon_model_{hyperparams.canon_model_type}"\
                         f"_seed_{hyperparams.seed}"
-=======
-    checkpoint_callback = ModelCheckpoint(dirpath="canonical_network/results/shapenet/model_saves", filename= shapenet_hypeyparams.model + "_" + wandb.run.name + "_{epoch}_{valid/mean_ious:.3f}", monitor="valid/mean_ious", mode="max")
-    early_stop_metric_callback = EarlyStopping(monitor="valid/mean_ious", min_delta=0.0, patience=600, verbose=True, mode="max")
-    early_stop_lr_callback = EarlyStopping(monitor="lr", min_delta=0.0, patience=10000, verbose=True, mode="min", stopping_threshold=1.1e-6)
-    callbacks = [checkpoint_callback, early_stop_lr_callback, early_stop_metric_callback] if shapenet_hypeyparams.checkpoint else [early_stop_lr_callback, early_stop_metric_callback]
->>>>>>> 30052d3c
 
     checkpoint_callback = ModelCheckpoint(
         dirpath=hyperparams.checkpoint_path,
